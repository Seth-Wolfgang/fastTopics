# Compute two-tailed p-value from z-score.
#
#' @importFrom stats pnorm
pfromz <- function (z)
  2*pnorm(-abs(z))

# Compute log10 two-tailed p-value from z-score.
#
#' @importFrom stats pnorm
lpfromz <- function (z)
  (log(2) + pnorm(-abs(z),log.p = TRUE))/log(10)

# Return true if x is a compressed, sparse, column-oriented numeric
# matrix.
is.sparse.matrix <- function (x)
  inherits(x,"dgCMatrix")

# Efficiently extract the nonzero elements from column j of sparse
# matrix A (a member of class "dgCMatrix"). Output "x" contains the
# nonzero values, and output "i" contains the
get.nonzeros <- function (A, j)
  list(x = A[,j,drop = FALSE]@x,i = A[,j,drop = FALSE]@i + 1)

# Check if the matrix contains one or more all-zero columns.
#
#' @importFrom Matrix colSums
any.allzero.cols <- function (X)
  any(colSums(X > 0) == 0)

# Filter out all-zero columns from the matrix.
#
#' @importFrom Matrix colSums
remove.allzero.cols <- function (X)
  X[,colSums(X > 0) >= 1]

# Apply operation f to all nonzeros of a sparse matrix.
#
#' @importFrom Matrix sparseMatrix
#' 
apply.nonzeros <- function (X, f) {
  d <- summary(X)
  return(sparseMatrix(i = d$i,j = d$j,x = f(d$x),dims = dim(X)))
}

# Compute X/(crossprod(A,B) + e) efficiently when X is a sparse
# matrix.
#
#' @importFrom Matrix sparseMatrix
#' @importFrom Rcpp evalCpp
#' 
x_over_tcrossprod <- function (X, A, B, e) {
  d <- summary(X)
  y <- drop(x_over_crossprod_rcpp(d$i - 1,d$j - 1,d$x,A,B,e))
  return(sparseMatrix(i = d$i,j = d$j,x = y,dims = dim(X)))
}

# Return an m x n matrix rbind(x,...,x), in which length(x) = m.
repmat <- function (x, n)
  matrix(x,n,length(x),byrow = TRUE)

# scale.cols(A,b) scales each column A[,i] by b[i].
scale.cols <- function (A, b)
  t(t(A) * b)

# Scale each row of A so that the entries of each row sum to 1.
#
#' @importFrom Matrix rowSums
#'
normalize.rows <- function (A)
  A / rowSums(A)

# Scale each column of A so that the entries of each column sum to 1.
#
#' @importFrom Matrix colSums
#'
normalize.cols <- function (A)
  t(t(A) / colSums(A))

# Scale each row of A so that the large entry in each row is 1.
normalize.rows.by.max <- function (A) {
  if (!is.matrix(A))
    stop("Input argument \"A\" should be a matrix")
  return(A / apply(A,1,max))
}
<<<<<<< HEAD

# For vector x, return a vector of the same length y containing the
# "least extreme" differences y(i) = x(i) - x(j), in which j is the
# index not equal to i such that abs(x(i) - x(j)) is the smallest
# possible. The length of x should be 2 or more.
le.diff <- function (x) {
  n <- length(x)
  if (n == 2) {
    y <- x[1] - x[2]
    y <- c(y,-y)
  } else {
    y <- rep(0,n)
    for (i in 1:n) {
      d <- x[i] - x
      j <- order(abs(d))[2]
      y[i] <- d[j]
    }
  }
  return(y)
}

# Rescale the factors (F) and loadings (F) with the property that the
# matrix reconstruction L*F' remains the same after rescaling;
# specifically, rescale the columns of F and L so that, for each k,
# column k of F has the same mean as column k of L.
=======
  
# Rescale the factors (F) and loadings (L) with the property that
# tcrossprod(L,F) remains the same after rescaling; specifically,
# rescale the columns of F and L so that, for each k, column k of F
# has the same mean as column k of L.
>>>>>>> b64d729c
#
#' @importFrom Matrix colMeans
#'
rescale.factors <- function (F, L) {
  d <- sqrt(colMeans(L)/colMeans(F))
  return(list(F = scale.cols(F,d),
              L = scale.cols(L,1/d)))
}

# This does the same thing as the "rand" function in MATLAB.
#
#' @importFrom stats runif
#'
rand <- function (n, m, min = 0, max = 1) 
  matrix(runif(n*m,min,max),n,m)

# Initialize RcppParallel multithreading using a pre-specified number
# of threads, or using the default number of threads when "n" is NA.
#
#' @importFrom RcppParallel setThreadOptions
#' @importFrom RcppParallel defaultNumThreads
#'
initialize.multithreading <- function (n) {
  if (is.na(n)) {
    setThreadOptions()
    n <- defaultNumThreads()
  } else
    setThreadOptions(numThreads = n)
  if (n > 1)
    message(sprintf("Using %d RcppParallel threads.",n))
  return(n)
}

# For a Poisson non-negative matrix factorization with rank = 1, the
# maximum-likelihood estimate (MLE) has a closed-form solution (up to
# a scaling factor); this function returns the MLE subject to the
# constraint that mean(F) = mean(L).
#
#' @importFrom Matrix rowMeans
#' @importFrom Matrix colMeans
#'
fit_pnmf_rank1 <- function (X)
  list(F = matrix(colMeans(X)),
       L = matrix(rowMeans(X)))

# Compute the highest posterior density (HPD) interval from a vector
# of random draws from the distribution. See Chen & Shao (1999) for
# background on HPD intervals.
hpd <- function (x, conf.level = 0.68) {
  n <- length(x)
  m <- round(n*(1 - conf.level))
  x <- sort(x)
  y <- x[seq(n-m+1,n)] - x[seq(1,m)]
  i <- which.min(y)
  return(c(x[i],x[n-m+i]))
}

# This replicates the minimum Kullback-Leibler (KL) divergence
# calculation used in ExtractTopFeatures from CountClust, with method
# = "poisson". Input F should be an n x k matrix of frequency
# estimates from the multinomial topic model, where n is the number of
# data columns, and k is the number of topics. The return value is a
# matrix of the same dimension as F containing the minimum
# KL-divergence calculations.
min_kl_poisson <- function (F, e = 1e-15) {
    
  # Get the number of rows (n)and columns (k) of F.
  n <- nrow(F)
  k <- ncol(F)

  # Compute the minimum KL-divergence measure for each row and column
  # of F.
  D <- matrix(0,n,k)
  for (i in 1:n) {
    f <- F[i,] + e
    for (j in 1:k) {
      y      <- f[j]*log(f[j]/f) + f - f[j]
      D[i,j] <- min(y[-j])
    }
  }
  
  dimnames(D) <- dimnames(F)
  return(D)
}<|MERGE_RESOLUTION|>--- conflicted
+++ resolved
@@ -82,7 +82,6 @@
     stop("Input argument \"A\" should be a matrix")
   return(A / apply(A,1,max))
 }
-<<<<<<< HEAD
 
 # For vector x, return a vector of the same length y containing the
 # "least extreme" differences y(i) = x(i) - x(j), in which j is the
@@ -104,17 +103,10 @@
   return(y)
 }
 
-# Rescale the factors (F) and loadings (F) with the property that the
-# matrix reconstruction L*F' remains the same after rescaling;
-# specifically, rescale the columns of F and L so that, for each k,
-# column k of F has the same mean as column k of L.
-=======
-  
 # Rescale the factors (F) and loadings (L) with the property that
 # tcrossprod(L,F) remains the same after rescaling; specifically,
 # rescale the columns of F and L so that, for each k, column k of F
 # has the same mean as column k of L.
->>>>>>> b64d729c
 #
 #' @importFrom Matrix colMeans
 #'
