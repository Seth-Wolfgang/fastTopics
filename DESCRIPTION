--- conflicted
+++ resolved
@@ -1,13 +1,8 @@
 Encoding: UTF-8
 Type: Package
 Package: fastTopics
-<<<<<<< HEAD
-Version: 0.6-80
-Date: 2021-11-22
-=======
-Version: 0.5-59
-Date: 2021-07-29
->>>>>>> b64d729c
+Version: 0.6-81
+Date: 2021-11-24
 Title: Fast Algorithms for Fitting Topic Models and Non-Negative
     Matrix Factorizations to Count Data
 Authors@R: c(person("Peter","Carbonetto",role=c("aut","cre"),
