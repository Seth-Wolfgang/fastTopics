version: 2
jobs:
  build:
    docker:
      - image: rocker/verse:latest
    environment:
      R_LIBS: ~/R/Library
      R_REMOTES_NO_ERRORS_FROM_WARNINGS: true
      _R_CHECK_FORCE_SUGGESTS_: false
    steps:
      - restore_cache:
          keys:
            - r-pkg-cache-{{ arch }}-{{ .Branch }}
            - r-pkg-cache-{{ arch }}-
      - checkout
      - run:
          name: Install package dependencies
          command: |
            mkdir -p ~/R/Library
<<<<<<< HEAD
            Rscript -e 'install.packages(c("devtools","remotes","quadprog","MCMCpack","irlba","Rtsne","dplyr","Rcpp","RcppArmadillo","RcppParallel","progress","pbapply","ggplot2","ggrepel","cowplot","plotly","htmlwidgets","testthat","Ternary"))'
=======
            Rscript -e 'install.packages(c("devtools","remotes","quadprog","MCMCpack","irlba","Rtsne","uwot","dplyr","Rcpp","RcppArmadillo","RcppParallel","RcppProgress","progress","ggplot2","ggrepel","cowplot","plotly","htmlwidgets","testthat","Ternary"))'
>>>>>>> b64d729c
            Rscript -e 'devtools::install_github("slowkow/ggrepel",upgrade="never",force=TRUE)'
            Rscript -e 'devtools::install_github("stephens999/ashr",upgrade="never",force=TRUE)'
            Rscript -e 'devtools::install_github("linxihui/NNLM",upgrade="never",force=TRUE)'
      - run:
          name: Session information and installed package versions
          command: |
            Rscript -e 'sessionInfo()'
            Rscript -e 'installed.packages()[, c("Package", "Version")]'
            Rscript -e 'rmarkdown::pandoc_version()'
      - run:
          name: Build package
          command: R CMD build --no-build-vignettes --no-manual .
      - run:
          name: Check package
          command: R CMD check --as-cran --ignore-vignettes --no-manual *tar.gz
      - store_artifacts:
          path: fastTopics.Rcheck/
      - save_cache:
          key: r-pkg-cache-{{ arch }}-{{ .Branch }}
          paths:
            - "~/R/Library"<|MERGE_RESOLUTION|>--- conflicted
+++ resolved
@@ -17,11 +17,7 @@
           name: Install package dependencies
           command: |
             mkdir -p ~/R/Library
-<<<<<<< HEAD
-            Rscript -e 'install.packages(c("devtools","remotes","quadprog","MCMCpack","irlba","Rtsne","dplyr","Rcpp","RcppArmadillo","RcppParallel","progress","pbapply","ggplot2","ggrepel","cowplot","plotly","htmlwidgets","testthat","Ternary"))'
-=======
-            Rscript -e 'install.packages(c("devtools","remotes","quadprog","MCMCpack","irlba","Rtsne","uwot","dplyr","Rcpp","RcppArmadillo","RcppParallel","RcppProgress","progress","ggplot2","ggrepel","cowplot","plotly","htmlwidgets","testthat","Ternary"))'
->>>>>>> b64d729c
+            Rscript -e 'install.packages(c("devtools","remotes","quadprog","MCMCpack","irlba","Rtsne","uwot","dplyr","Rcpp","RcppArmadillo","RcppParallel","progress","pbapply","ggplot2","ggrepel","cowplot","plotly","htmlwidgets","testthat","Ternary"))'
             Rscript -e 'devtools::install_github("slowkow/ggrepel",upgrade="never",force=TRUE)'
             Rscript -e 'devtools::install_github("stephens999/ashr",upgrade="never",force=TRUE)'
             Rscript -e 'devtools::install_github("linxihui/NNLM",upgrade="never",force=TRUE)'
